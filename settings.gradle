--- conflicted
+++ resolved
@@ -1,10 +1,6 @@
 include 'bitcoinj-json',                                             // JSON <-> Object mapping
         'bitcoinj-cli', 'bitcoinj-rpcclient',                        // Client
         'bitcoinj-server', 'bitcoinj-daemon', 'bitcoinj-peerserver', // Server lib + 2 server apps
-<<<<<<< HEAD
         'bitcoinj-dsl', 'bitcoinj-spock',                            // DSL/Testing
-        'bitcoinj-money'                                             // JavaMoney (JSR-354) support
-=======
-        'bitcoinj-groovy', 'bitcoinj-spock',                         // DSL/Testing
-        'bitcoinj-dsljs'
->>>>>>> 7e0addac
+        'bitcoinj-money',                                             // JavaMoney (JSR-354) support
+        'bitcoinj-dsljs'