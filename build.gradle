buildscript {
    repositories {
        jcenter()
    }
    dependencies {
        classpath "org.asciidoctor:asciidoctorj:${asciidoctorjVersion}"
        classpath "org.asciidoctor:asciidoctorj-diagram:${asciidoctorjDiagramVersion}"
    }
}

plugins {
    id 'com.gradle.build-scan'          version '1.13.4'
    id 'org.asciidoctor.convert'        version '1.5.8.1'
    id 'com.jfrog.bintray'              version '1.8.4'
    id 'org.ajoberstar.grgit'           version '2.2.0'
    id 'org.ajoberstar.git-publish'     version '0.4.1'
}

buildScan {
    if (System.getenv('CI')) {
        publishAlways()
        tag 'CI'
    }
    termsOfServiceUrl = 'https://gradle.com/terms-of-service'
    termsOfServiceAgree = 'yes'
}

allprojects {
    apply plugin: 'java'
    apply plugin: 'groovy'
    //apply plugin: 'findbugs'

    version = consensusjVersion     // set in gradle.properties
    group = 'com.msgilligan'

    repositories {
        jcenter()
<<<<<<< HEAD
        maven { url 'https://jitpack.io' }
        mavenLocal()
=======
>>>>>>> 9e2e77a8
    }

//    tasks.withType(FindBugs) {
//        reports {
//            xml.enabled false
//            html.enabled true
//        }
//    }
}

subprojects {
    sourceCompatibility = 1.8
    targetCompatibility = 1.8

    dependencies {
        implementation "org.slf4j:slf4j-api:${slf4jVersion}"

        testCompile "org.codehaus.groovy:groovy:${groovyVersion}:indy"
        testCompile("org.spockframework:spock-core:${spockVersion}") {
            exclude module: "groovy-all"
        }

        testRuntimeOnly "net.bytebuddy:byte-buddy:1.8.21"                 // allows Spock to mock classes (in addition to interfaces)
        testRuntimeOnly "org.objenesis:objenesis:2.6"                     // Allow Spock to mock classes with constructor arguments
        testRuntimeOnly  "org.slf4j:slf4j-jdk14:${slf4jVersion}"          // Runtime implementation of slf4j
    }

    // See http://blog.freeside.co/2014/06/24/gradle-and-groovys-invoke-dynamic-support/
    configurations.all {
        resolutionStrategy {
            force "org.codehaus.groovy:groovy:${groovyVersion}:indy"
            force "org.codehaus.groovy:groovy-json:${groovyVersion}:indy"
        }
    }

    compileJava {
        options.compilerArgs << '-Xlint:deprecation' << '-Xlint:unchecked'
    }

    tasks.withType(JavaCompile) {
        doFirst {
            if (sourceCompatibility == '1.7' && System.env.JDK7_HOME != null) {
                options.bootstrapClasspath = files("$System.env.JDK7_HOME/jre/lib/rt.jar")
                //options.bootClasspath += "$File.pathSeparator$System.env.JDK7_HOME/jre/lib/jce.jar"
                // use the line above as an example to add jce.jar
                // and other specific JDK jars
            }
        }
    }

    tasks.withType(GroovyCompile) {
        groovyOptions.optimizationOptions.indy = true
    }
}

apply from: 'gradle/idea.gradle'
apply from: 'gradle/javadoc.gradle'
apply from: 'gradle/asciidoctor.gradle'
apply from: 'gradle/github-pages.gradle'
apply from: 'gradle/bintray.gradle'

task testReport(type: TestReport) {
    destinationDir = file("$buildDir/reports/allTests")
    // Include the results from the `test` task in all subprojects
    reportOn subprojects*.test
}

build.dependsOn subprojects.build

task buildCI(dependsOn: [build, testReport, javadocAll, asciidoctor])
task jenkinsBuild(dependsOn: buildCI)<|MERGE_RESOLUTION|>--- conflicted
+++ resolved
@@ -35,11 +35,6 @@
 
     repositories {
         jcenter()
-<<<<<<< HEAD
-        maven { url 'https://jitpack.io' }
-        mavenLocal()
-=======
->>>>>>> 9e2e77a8
     }
 
 //    tasks.withType(FindBugs) {
